--- conflicted
+++ resolved
@@ -241,13 +241,6 @@
 lemma snd.is_monoid_hom [monoid α] [monoid β] : is_monoid_hom (prod.snd : α × β → β) :=
 { map_mul := λ _ _, rfl, map_one := rfl }
 
-<<<<<<< HEAD
-@[to_additive prod.add_monoid_hom.fst]
-def monoid_hom.fst [monoid α] [monoid β] : α × β →* α :=
-⟨λ x, x.1, rfl, λ _ _, prod.fst_mul⟩
-
-@[to_additive prod.add_monoid_hom.snd]
-=======
 /-- Given monoids `α, β`, the natural projection homomorphism from `α × β` to `α`. -/
 @[to_additive prod.add_monoid_hom.fst "Given add_monoids `α, β`, the natural projection homomorphism from `α × β` to `α`."]
 def monoid_hom.fst [monoid α] [monoid β] : α × β →* α :=
@@ -255,7 +248,6 @@
 
 /-- Given monoids `α, β`, the natural projection homomorphism from `α × β` to `β`.-/
 @[to_additive prod.add_monoid_hom.snd "Given add_monoids `α, β`, the natural projection homomorphism from `α × β` to `β`."]
->>>>>>> 6fbf9f77
 def monoid_hom.snd [monoid α] [monoid β] : α × β →* β :=
 ⟨λ x, x.2, rfl, λ _ _, prod.snd_mul⟩
 
