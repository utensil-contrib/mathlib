--- conflicted
+++ resolved
@@ -130,11 +130,7 @@
 namespace monoid_hom
 variables {β : Type v} [monoid α] [monoid β] (f : α →* β)
 
-<<<<<<< HEAD
-theorem map_pow (a : α) : ∀(n : ℕ), f (a ^ n) = (f a) ^ n
-=======
 @[simp] theorem map_pow (a : α) : ∀(n : ℕ), f (a ^ n) = (f a) ^ n
->>>>>>> 6fbf9f77
 | 0            := f.map_one
 | (nat.succ n) := by rw [pow_succ, f.map_mul, map_pow n]; refl
 
@@ -143,11 +139,7 @@
 namespace add_monoid_hom
 variables {β : Type*} [add_monoid α] [add_monoid β] (f : α →+ β)
 
-<<<<<<< HEAD
-theorem map_smul (a : α) : ∀(n : ℕ), f (n • a) = n • (f a)
-=======
 @[simp] theorem map_smul (a : α) : ∀(n : ℕ), f (n • a) = n • (f a)
->>>>>>> 6fbf9f77
 | 0            := f.map_zero
 | (nat.succ n) := by rw [succ_smul, f.map_add, map_smul n]; refl
 
@@ -372,11 +364,7 @@
 namespace monoid_hom
 variables {β : Type v} [group α] [group β] (f : α →* β)
 
-<<<<<<< HEAD
-theorem map_gpow (a : α) (n : ℤ) : f (a ^ n) = f a ^ n :=
-=======
 @[simp] theorem map_gpow (a : α) (n : ℤ) : f (a ^ n) = f a ^ n :=
->>>>>>> 6fbf9f77
 by cases n; [exact f.map_pow _ _,
   exact (f.map_inv _).trans (congr_arg _ $ f.map_pow _ _)]
 
@@ -385,11 +373,7 @@
 namespace add_monoid_hom
 variables {β : Type v} [add_group α] [add_group β] (f : α →+ β)
 
-<<<<<<< HEAD
-theorem map_gsmul (a : α) (n : ℤ) : f (gsmul n a) = gsmul n (f a) :=
-=======
 @[simp] theorem map_gsmul (a : α) (n : ℤ) : f (gsmul n a) = gsmul n (f a) :=
->>>>>>> 6fbf9f77
 by cases n; [exact f.map_smul _ _,
   exact (f.map_neg _).trans (congr_arg _ $ f.map_smul _ _)]
 
@@ -461,13 +445,8 @@
 by induction n with n ih; [exact is_semiring_hom.map_one f,
   rw [pow_succ, pow_succ, is_semiring_hom.map_mul f, ih]]
 
-<<<<<<< HEAD
-lemma ring_hom.map_pow {β} [semiring α] [semiring β] (f : α →+* β) (a : α) :
-  ∀(n : ℕ), f (a ^ n) = (f a) ^ n :=
-=======
 @[simp] lemma ring_hom.map_pow {β} [semiring α] [semiring β] (f : α →+* β) (a) :
   ∀ n : ℕ, f (a ^ n) = (f a) ^ n :=
->>>>>>> 6fbf9f77
 monoid_hom.map_pow f.to_monoid_hom a
 
 theorem neg_one_pow_eq_or {R} [ring R] : ∀ n : ℕ, (-1 : R)^n = 1 ∨ (-1 : R)^n = -1
