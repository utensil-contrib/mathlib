/-
Copyright (c) 2018 Johan Commelin All rights reserved.
Released under Apache 2.0 license as described in the file LICENSE.
Authors: Johan Commelin, Chris Hughes, Kevin Buzzard

Lift monoid homomorphisms to group homomorphisms of their units subgroups.
-/
import algebra.group.units algebra.group.hom

<<<<<<< HEAD
variables {α : Type*} {β : Type*} {γ : Type*} [monoid α] [monoid β] [monoid γ]

namespace units

variables (f : α → β) (g : β → γ) [is_monoid_hom f] [is_monoid_hom g]
=======
universes u v w

namespace units
variables {α : Type u} {β : Type v} {γ : Type w} [monoid α] [monoid β] [monoid γ]

def map (f : α →* β) : units α →* units β :=
monoid_hom.mk'
  (λ u, ⟨f u.val, f u.inv,
                  by rw [← f.map_mul, u.val_inv, f.map_one],
                  by rw [← f.map_mul, u.inv_val, f.map_one]⟩)
  (λ x y, ext (f.map_mul x y))

@[reducible] def map' (f : α → β) [is_monoid_hom f] : units α →* units β :=
  map (as_monoid_hom f)

@[simp] lemma coe_map (f : α →* β) (x : units α) : ↑(map f x) = f x := rfl
>>>>>>> 8de4273b

@[simp] lemma coe_map' (f : α → β) [is_monoid_hom f] (x : units α) :
  ↑((map' f : units α → units β) x) = f x :=
rfl

@[simp] lemma map_comp (f : α →* β) (g : β →* γ) : map (g.comp f) = (map g).comp (map f) := rfl

variables (α)
@[simp] lemma map_id : map (monoid_hom.id α) = monoid_hom.id (units α) :=
by ext; refl

/-- Coercion `units α → α` as a monoid homomorphism. -/
def coe_hom : units α →* α := ⟨coe, coe_one, coe_mul⟩

@[simp] lemma coe_hom_apply (x : units α) : coe_hom α x = ↑x := rfl

instance coe_is_monoid_hom : is_monoid_hom (coe : units α → α) := (coe_hom α).is_monoid_hom

end units

namespace monoid_hom

variables (f : α →* β) (g : β →* γ)

definition units_map : units α →* units β :=
mk' (λ u, ⟨f u.val, f u.inv,
      by rw [← f.map_mul, u.val_inv, f.map_one],
      by rw [← f.map_mul, u.inv_val, f.map_one]⟩)
(λ x y, by ext; exact f.map_mul x y)

@[simp] lemma coe_units_map (u : units α) : (f.units_map u : β) = f u := rfl

@[simp] lemma units_map_id : (monoid_hom.id α).units_map = monoid_hom.id (units α) := by ext; refl

lemma units_map_comp : (g.comp f).units_map = g.units_map.comp f.units_map := rfl

end monoid_hom<|MERGE_RESOLUTION|>--- conflicted
+++ resolved
@@ -7,17 +7,11 @@
 -/
 import algebra.group.units algebra.group.hom
 
-<<<<<<< HEAD
-variables {α : Type*} {β : Type*} {γ : Type*} [monoid α] [monoid β] [monoid γ]
+universes u v w
+
+variables {α : Type u} {β : Type v} {γ : Type w} [monoid α] [monoid β] [monoid γ]
 
 namespace units
-
-variables (f : α → β) (g : β → γ) [is_monoid_hom f] [is_monoid_hom g]
-=======
-universes u v w
-
-namespace units
-variables {α : Type u} {β : Type v} {γ : Type w} [monoid α] [monoid β] [monoid γ]
 
 def map (f : α →* β) : units α →* units β :=
 monoid_hom.mk'
@@ -30,7 +24,6 @@
   map (as_monoid_hom f)
 
 @[simp] lemma coe_map (f : α →* β) (x : units α) : ↑(map f x) = f x := rfl
->>>>>>> 8de4273b
 
 @[simp] lemma coe_map' (f : α → β) [is_monoid_hom f] (x : units α) :
   ↑((map' f : units α → units β) x) = f x :=
