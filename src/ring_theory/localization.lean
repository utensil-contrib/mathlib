--- conflicted
+++ resolved
@@ -379,7 +379,7 @@
 have g = (λ s, (units.map' f : units (localization α S) → units β) (to_units s)),
   from funext $ λ x, units.ext $ (hg x).symm ▸ rfl,
 funext $ λ x, localization.induction_on x
-  (λ r s, by subst this; rw [lift'_mk, ← (units.map' f).map_inv, units.coe_map'];
+  (λ r s, by subst this; rw [lift'_mk, ← (units.map' f).map_inv, units.coe_map];
     simp [is_ring_hom.map_mul f])
 
 /-- Given a ring homomorphism f from the localization of a commutative ring α at a submonoid S to a
@@ -455,30 +455,17 @@
   map g hg (map f hf x) = map (λ x, g (f x)) (λ s hs, hg _ (hf _ hs)) x :=
 congr_fun (map_comp_map _ _ _ _ _) x
 
-<<<<<<< HEAD
 /-- Given a ring isomorphism h₁ between commutative rings α and β, if h₁'s image on a submonoid S is
     a submonoid T, we can construct a natural isomorphism between the respective localizations. -/
-def equiv_of_equiv (h₁ : α ≃r β) (h₂ : h₁.to_equiv '' S = T) :
-  localization α S ≃r localization β T :=
-{ to_fun := map h₁.to_equiv $ λ s hs, by {rw [← submonoid.mem_coe, ← h₂], simp [hs]},
-  inv_fun := map h₁.symm.to_equiv $ λ t ht,
-    by simp [submonoid.mem_coe, equiv.image_eq_preimage, set.preimage, set.ext_iff, *] at *,
-  left_inv := λ _, by simp only [map_map, ring_equiv.to_equiv_symm_apply,
-    equiv.symm_apply_apply]; erw map_id; refl,
-  right_inv := λ _, by simp only [map_map, ring_equiv.to_equiv_symm_apply,
-    equiv.apply_symm_apply]; erw map_id; refl,
-  hom := map.is_ring_hom _ _ }
-=======
 def equiv_of_equiv (h₁ : α ≃+* β) (h₂ : h₁ '' S = T) :
   localization α S ≃+* localization β T :=
-{ to_fun := map h₁ $ λ s hs, h₂ ▸ set.mem_image_of_mem _ hs,
+{ to_fun := map h₁ $ λ s hs, by rw [←T.mem_coe, ←h₂]; use [s, hs, rfl],
   inv_fun := map h₁.symm $ λ t ht,
     by simp [h₁.image_eq_preimage, set.preimage, set.ext_iff, *] at *,
   left_inv := λ _, by simp only [map_map, h₁.symm_apply_apply]; erw map_id; refl,
   right_inv := λ _, by simp only [map_map, h₁.apply_symm_apply]; erw map_id; refl,
   map_mul' := λ _ _, is_ring_hom.map_mul _,
   map_add' := λ _ _, is_ring_hom.map_add _ }
->>>>>>> f92e8124
 
 end
 
@@ -561,7 +548,7 @@
 local_of_nonunits_ideal
   (λ hze,
     let ⟨t, hts, ht⟩ := quotient.exact hze in
-    hts $ have htz : t = 0, by simpa using ht,
+    hts $ have htz : t = 0, by simpa [submonoid.coe_one]using ht,
       suffices (0:α) ∈ P, by rwa htz,
       P.zero_mem)
   (begin
@@ -744,27 +731,16 @@
 instance map.is_field_hom (hf : injective f) : is_field_hom (map f hf) :=
 localization.map.is_ring_hom _ _
 
-<<<<<<< HEAD
 /-- Given an isomorphism of integral domains, we can construct a natural isomorphism of the
     respective fields of fractions. -/
-def equiv_of_equiv (h : A ≃r B) : fraction_ring A ≃r fraction_ring B :=
-localization.equiv_of_equiv h
-begin
-  ext b,
- rw [submonoid.mem_coe, equiv.image_eq_preimage, set.preimage, set.mem_set_of_eq,
-    mem_non_zero_divisors_iff_ne_zero, submonoid.mem_coe,
-    mem_non_zero_divisors_iff_ne_zero, ne.def],
-  exact ⟨mt (λ h, h.symm ▸ is_ring_hom.map_zero _),
-    mt ((is_add_group_hom.injective_iff _).1 h.to_equiv.symm.injective _)⟩
-=======
 def equiv_of_equiv (h : A ≃+* B) : fraction_ring A ≃+* fraction_ring B :=
 localization.equiv_of_equiv h
 begin
   ext b,
-  rw [h.image_eq_preimage, set.preimage, set.mem_set_of_eq,
-    mem_non_zero_divisors_iff_ne_zero, mem_non_zero_divisors_iff_ne_zero, ne.def],
+  rw [submonoid.mem_coe, h.image_eq_preimage, set.preimage, set.mem_set_of_eq,
+      mem_non_zero_divisors_iff_ne_zero, submonoid.mem_coe,
+      mem_non_zero_divisors_iff_ne_zero, ne.def],
   exact h.to_add_equiv.symm.map_ne_zero_iff b
->>>>>>> f92e8124
 end
 
 end map
