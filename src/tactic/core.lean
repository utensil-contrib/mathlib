/-
Copyright (c) 2018 Mario Carneiro. All rights reserved.
Released under Apache 2.0 license as described in the file LICENSE.
Authors: Mario Carneiro, Simon Hudon, Scott Morrison, Keeley Hoek
-/
import data.dlist.basic category.basic meta.expr meta.rb_map data.bool tactic.doc_commands
  tactic.derive_inhabited

universe variable u

instance : has_lt pos :=
{ lt := λ x y, (x.line, x.column) < (y.line, y.column) }

universes u

namespace expr
open tactic

attribute [derive has_reflect] binder_info
attribute [derive decidable_eq] binder_info congr_arg_kind

/-- Given an expr `α` representing a type with numeral structure,
`of_nat α n` creates the `α`-valued numeral expression corresponding to `n`. -/
protected meta def of_nat (α : expr) : ℕ → tactic expr :=
nat.binary_rec
  (tactic.mk_mapp ``has_zero.zero [some α, none])
  (λ b n tac, if n = 0 then mk_mapp ``has_one.one [some α, none] else
    do e ← tac, tactic.mk_app (cond b ``bit1 ``bit0) [e])

/-- Given an expr `α` representing a type with numeral structure,
`of_int α n` creates the `α`-valued numeral expression corresponding to `n`.
The output is either a numeral or the negation of a numeral. -/
protected meta def of_int (α : expr) : ℤ → tactic expr
| (n : ℕ) := expr.of_nat α n
| -[1+ n] := do
  e ← expr.of_nat α (n+1),
  tactic.mk_app ``has_neg.neg [e]

<<<<<<< HEAD
/- only traverses the direct descendents -/
=======
/-- Generates an expression of the form `∃(args), inner`. `args` is assumed to be a list of local
constants. When possible, `p ∧ q` is used instead of `∃(_ : p), q`. -/
meta def mk_exists_lst (args : list expr) (inner : expr) : tactic expr :=
args.mfoldr (λarg i:expr, do
    t ← infer_type arg,
    sort l ← infer_type t,
    return $ if arg.occurs i ∨ l ≠ level.zero
      then (const `Exists [l] : expr) t (i.lambdas [arg])
      else (const `and [] : expr) t i)
  inner

/-- `traverse f e` applies the monadic function `f` to the direct descendants of `e`. -/
>>>>>>> de8c2078
meta def traverse {m : Type → Type u} [applicative m]
  {elab elab' : bool} (f : expr elab → m (expr elab')) :
  expr elab → m (expr elab')
 | (var v)  := pure $ var v
 | (sort l) := pure $ sort l
 | (const n ls) := pure $ const n ls
 | (mvar n n' e) := mvar n n' <$> f e
 | (local_const n n' bi e) := local_const n n' bi <$> f e
 | (app e₀ e₁) := app <$> f e₀ <*> f e₁
 | (lam n bi e₀ e₁) := lam n bi <$> f e₀ <*> f e₁
 | (pi n bi e₀ e₁) := pi n bi <$> f e₀ <*> f e₁
 | (elet n e₀ e₁ e₂) := elet n <$> f e₀ <*> f e₁ <*> f e₂
 | (macro mac es) := macro mac <$> list.traverse f es

/-- `mfoldl f a e` folds the monadic function `f` over the subterms of the expression `e`,
with initial value `a`. -/
meta def mfoldl {α : Type} {m} [monad m] (f : α → expr → m α) : α → expr → m α
| x e := prod.snd <$> (state_t.run (e.traverse $ λ e',
    (get >>= monad_lift ∘ flip f e' >>= put) $> e') x : m _)

end expr

namespace interaction_monad
open result

/-- `get_result tac` returns the result state of applying `tac` to the current state.
Note that it does not update the current state. -/
meta def get_result {σ α} (tac : interaction_monad σ α) :
  interaction_monad σ (interaction_monad.result σ α) | s :=
match tac s with
| r@(success _ s') := success r s'
| r@(exception _ _ s') := success r s'
end

end interaction_monad

namespace lean.parser
open lean interaction_monad.result

/-- `emit_command_here str` behaves as if the string `str` were placed as a user command at the
current line. -/
meta def emit_command_here (str : string) : lean.parser string :=
do (_, left) ← with_input command_like str,
   return left

/-- `emit_code_here str` behaves as if the string `str` were placed at the current location in
source code. -/
meta def emit_code_here : string → lean.parser unit
| str := do left ← emit_command_here str,
            if left.length = 0 then return ()
            else emit_code_here left

end lean.parser

namespace format

/-- `join' [a,b,c]` produces the format object `abc`.
It differs from `format.join` by using `format.nil` instead of `""` for the empty list. -/
meta def join' (xs : list format) : format :=
xs.foldl compose nil

/-- `intercalate x [a, b, c]` produces the format object `a.x.b.x.c`,
where `.` represents `format.join`. -/
meta def intercalate (x : format) : list format → format :=
join' ∘ list.intersperse x

/-- `soft_break` is similar to `line`. Whereas in `group (x ++ line ++ y ++ line ++ z)`
the result either fits on one line or in three, `x ++ soft_break ++ y ++ soft_break ++ z`
each line break is decided independently -/
meta def soft_break : format :=
group line

end format

section format
open format

/-- format a `list` by separating elements with `soft_break` instead of `line` -/
meta def list.to_line_wrap_format {α : Type u} [has_to_format α] : list α → format
| [] := to_fmt "[]"
| xs := to_fmt "[" ++ group (nest 1 $ intercalate ("," ++ soft_break) $ xs.map to_fmt) ++ to_fmt "]"

end format

namespace tactic
open function

/-- `mk_local_pisn e n` instantiates the first `n` variables of a pi expression `e`,
and returns the new local constants along with the instantiated expression. Fails if `e` does
not begin with at least `n` pi binders. -/
meta def mk_local_pisn : expr → nat → tactic (list expr × expr)
| (expr.pi n bi d b) (c + 1) := do
  p ← mk_local' n bi d,
  (ps, r) ← mk_local_pisn (b.instantiate_var p) c,
  return ((p :: ps), r)
| e 0 := return ([], e)
| _ _ := failed

-- TODO: move to `declaration` namespace in `meta/expr.lean`
/-- `mk_theorem n ls t e` creates a theorem declaration with name `n`, universe parameters named
`ls`, type `t`, and body `e`. -/
meta def mk_theorem (n : name) (ls : list name) (t : expr) (e : expr) : declaration :=
declaration.thm n ls t (task.pure e)

/-- `add_theorem_by n ls type tac` uses `tac` to synthesize a term with type `type`, and adds this
to the environment as a theorem with name `n` and universe parameters `ls`. -/
meta def add_theorem_by (n : name) (ls : list name) (type : expr) (tac : tactic unit) :
  tactic expr :=
do ((), body) ← solve_aux type tac,
   body ← instantiate_mvars body,
   add_decl $ mk_theorem n ls type body,
   return $ expr.const n $ ls.map level.param

/-- `eval_expr' α e` attempts to evaluate the expression `e` in the type `α`.
This is a variant of `eval_expr` in core. Due to unexplained behavior in the VM, in rare
situations the latter will fail but the former will succeed. -/
meta def eval_expr' (α : Type*) [_inst_1 : reflected α] (e : expr) : tactic α :=
mk_app ``id [e] >>= eval_expr α

/-- `mk_fresh_name` returns identifiers starting with underscores,
which are not legal when emitted by tactic programs. `mk_user_fresh_name`
turns the useful source of random names provided by `mk_fresh_name` into
names which are usable by tactic programs.

The returned name has four components which are all strings. -/
meta def mk_user_fresh_name : tactic name :=
do nm ← mk_fresh_name,
   return $ `user__ ++ nm.pop_prefix.sanitize_name ++ `user__

/-- `has_attribute' attr_name decl_name` checks whether `decl_name` has attribute `attr_name`. -/
meta def has_attribute' (attr_name decl_name : name) : tactic bool :=
succeeds (has_attribute attr_name decl_name)

/-- Checks whether the name is a simp lemma -/
meta def is_simp_lemma : name → tactic bool :=
has_attribute' `simp

/-- Checks whether the name is an instance. -/
meta def is_instance : name → tactic bool :=
has_attribute' `instance

/-- `local_decls` returns a dictionary mapping names to their corresponding declarations.
Covers all declarations from the current file. -/
meta def local_decls : tactic (name_map declaration) :=
do e ← tactic.get_env,
   let xs := e.fold native.mk_rb_map
     (λ d s, if environment.in_current_file' e d.to_name
             then s.insert d.to_name d else s),
   pure xs

/-- If `{nm}_{n}` doesn't exist in the environment, returns that, otherwise tries `{nm}_{n+1}` -/
meta def get_unused_decl_name_aux (e : environment) (nm : name) : ℕ → tactic name | n :=
let nm' := nm.append_suffix ("_" ++ to_string n) in
if e.contains nm' then get_unused_decl_name_aux (n+1) else return nm'

/-- Return a name which doesn't already exist in the environment. If `nm` doesn't exist, it
returns that, otherwise it tries `nm_2`, `nm_3`, ... -/
meta def get_unused_decl_name (nm : name) : tactic name :=
get_env >>= λ e, if e.contains nm then get_unused_decl_name_aux e nm 2 else return nm

/--
Returns a pair `(e, t)`, where `e ← mk_const d.to_name`, and `t = d.type`
but with universe params updated to match the fresh universe metavariables in `e`.

This should have the same effect as just
```lean
do e ← mk_const d.to_name,
   t ← infer_type e,
   return (e, t)
```
but is hopefully faster.
-/
meta def decl_mk_const (d : declaration) : tactic (expr × expr) :=
do subst ← d.univ_params.mmap $ λ u, prod.mk u <$> mk_meta_univ,
   let e : expr := expr.const d.to_name (prod.snd <$> subst),
   return (e, d.type.instantiate_univ_params subst)

/-- `mk_local n` creates a dummy local variable with name `n`.
The type of this local constant is a constant with name `n`, so it is very unlikely to be
a meaningful expression. -/
meta def mk_local (n : name) : expr :=
expr.local_const n n binder_info.default (expr.const n [])

/-- `pis loc_consts f` is used to create a pi expression whose body is `f`.
`loc_consts` should be a list of local constants. The function will abstract these local
constants from `f` and bind them with pi binders.

For example, if `a, b` are local constants with types `Ta, Tb`,
``pis [a, b] `(f a b)`` will return the expression
`Π (a : Ta) (b : Tb), f a b`. -/
meta def pis : list expr → expr → tactic expr
| (e@(expr.local_const uniq pp info _) :: es) f := do
  t ← infer_type e,
  f' ← pis es f,
  pure $ expr.pi pp info t (expr.abstract_local f' uniq)
| _ f := pure f

/-- `lambdas loc_consts f` is used to create a lambda expression whose body is `f`.
`loc_consts` should be a list of local constants. The function will abstract these local
constants from `f` and bind them with lambda binders.

For example, if `a, b` are local constants with types `Ta, Tb`,
``lambdas [a, b] `(f a b)`` will return the expression
`λ (a : Ta) (b : Tb), f a b`. -/
meta def lambdas : list expr → expr → tactic expr
| (e@(expr.local_const uniq pp info _) :: es) f := do
  t ← infer_type e,
  f' ← lambdas es f,
  pure $ expr.lam pp info t (expr.abstract_local f' uniq)
| _ f := pure f

/-- `mk_psigma [x,y,z]`, with `[x,y,z]` list of local constants of types `x : tx`,
`y : ty x` and `z : tz x y`, creates an expression of sigma type:
`⟨x,y,z⟩ : Σ' (x : tx) (y : ty x), tz x y`.
-/
meta def mk_psigma : list expr → tactic expr
| [] := mk_const ``punit
| [x@(expr.local_const _ _ _ _)] := pure x
| (x@(expr.local_const _ _ _ _) :: xs) :=
  do y ← mk_psigma xs,
     α ← infer_type x,
     β ← infer_type y,
     t ← lambdas [x] β >>= instantiate_mvars,
     r ← mk_mapp ``psigma.mk [α,t],
     pure $ r x y
| _ := fail "mk_psigma expects a list of local constants"

/-- `elim_gen_prod n e _ ns` with `e` an expression of type `psigma _`, applies `cases` on `e` `n`
times and uses `ns` to name the resulting variables. Returns a triple: list of new variables,
remaining term and unused variable names.
-/
meta def elim_gen_prod : nat → expr → list expr → list name → tactic (list expr × expr × list name)
| 0       e hs ns := return (hs.reverse, e, ns)
| (n + 1) e hs ns := do
  t ← infer_type e,
  if t.is_app_of `eq then return (hs.reverse, e, ns)
  else do
    [(_, [h, h'], _)] ← cases_core e (ns.take 1),
    elim_gen_prod n h' (h :: hs) (ns.drop 1)

private meta def elim_gen_sum_aux : nat → expr → list expr → tactic (list expr × expr)
| 0       e hs := return (hs, e)
| (n + 1) e hs := do
  [(_, [h], _), (_, [h'], _)] ← induction e [],
  swap,
  elim_gen_sum_aux n h' (h::hs)

/-- `elim_gen_sum n e` applies cases on `e` `n` times. `e` is assumed to be a local constant whose
type is a (nested) sum `⊕`. Returns the list of local constants representing the components of `e`.
-/
meta def elim_gen_sum (n : nat) (e : expr) : tactic (list expr) := do
  (hs, h') ← elim_gen_sum_aux n e [],
  gs ← get_goals,
  set_goals $ (gs.take (n+1)).reverse ++ gs.drop (n+1),
  return $ hs.reverse ++ [h']

/-- Given `elab_def`, a tactic to solve the current goal,
`extract_def n trusted elab_def` will create an auxiliary definition named `n` and use it
to close the goal. If `trusted` is false, it will be a meta definition. -/
meta def extract_def (n : name) (trusted : bool) (elab_def : tactic unit) : tactic unit :=
do cxt ← list.map expr.to_implicit_local_const <$> local_context,
   t ← target,
   (eqns,d) ← solve_aux t elab_def,
   d ← instantiate_mvars d,
   t' ← pis cxt t,
   d' ← lambdas cxt d,
   let univ := t'.collect_univ_params,
   add_decl $ declaration.defn n univ t' d' (reducibility_hints.regular 1 tt) trusted,
   applyc n

/-- Attempts to close the goal with `dec_trivial`. -/
meta def exact_dec_trivial : tactic unit := `[exact dec_trivial]

/-- Runs a tactic for a result, reverting the state after completion. -/
meta def retrieve {α} (tac : tactic α) : tactic α :=
λ s, result.cases_on (tac s)
 (λ a s', result.success a s)
 result.exception

/-- Repeat a tactic at least once, calling it recursively on all subgoals,
until it fails. This tactic fails if the first invocation fails. -/
meta def repeat1 (t : tactic unit) : tactic unit := t; repeat t

/-- `iterate_range m n t`: Repeat the given tactic at least `m` times and
at most `n` times or until `t` fails. Fails if `t` does not run at least `m` times. -/
meta def iterate_range : ℕ → ℕ → tactic unit → tactic unit
| 0 0     t := skip
| 0 (n+1) t := try (t >> iterate_range 0 n t)
| (m+1) n t := t >> iterate_range m (n-1) t

/--
Given a tactic `tac` that takes an expression
and returns a new expression and a proof of equality,
use that tactic to change the type of the hypotheses listed in `hs`,
as well as the goal if `tgt = tt`.

Returns `tt` if any types were successfully changed.
-/
meta def replace_at (tac : expr → tactic (expr × expr)) (hs : list expr) (tgt : bool) :
  tactic bool :=
do to_remove ← hs.mfilter $ λ h, do {
    h_type ← infer_type h,
    succeeds $ do
      (new_h_type, pr) ← tac h_type,
      assert h.local_pp_name new_h_type,
      mk_eq_mp pr h >>= tactic.exact },
  goal_simplified ← succeeds $ do {
    guard tgt,
    (new_t, pr) ← target >>= tac,
    replace_target new_t pr },
  to_remove.mmap' (λ h, try (clear h)),
  return (¬ to_remove.empty ∨ goal_simplified)

/-- `revert_after e` reverts all local constants after local constant `e`. -/
meta def revert_after (e : expr) : tactic ℕ := do
  l ← local_context,
  [pos] ← return $ l.indexes_of e | pp e >>= λ s, fail format!"No such local constant {s}",
  let l := l.drop pos.succ, -- all local hypotheses after `e`
  revert_lst l

/-- `generalize' e n` generalizes the target with respect to `e`. It creates a new local constant
with name `n` of the same type as `e` and replaces all occurrences of `e` by `n`.

`generalize'` is similar to `generalize` but also succeeds when `e` does not occur in the
goal, in which case it just calls `assert`.
In contrast to `generalize` it already introduces the generalized variable. -/
meta def generalize' (e : expr) (n : name) : tactic expr :=
(generalize e n >> intro1) <|> note n none e

/-! ### Various tactics related to local definitions (local constants of the form `x : α := t`)
We call `t` the value of `x`. -/

/-- `local_def_value e` returns the value of the expression `e`, assuming that `e` has been defined
  locally using a `let` expression. Otherwise it fails. -/
meta def local_def_value (e : expr) : tactic expr :=
pp e >>= λ s, -- running `pp` here, because we cannot access it in the `type_context` monad.
tactic.unsafe.type_context.run $ do
  lctx <- tactic.unsafe.type_context.get_local_context,
  some ldecl <- return $ lctx.get_local_decl e.local_uniq_name |
    tactic.unsafe.type_context.fail format!"No such hypothesis {s}.",
  some let_val <- return ldecl.value |
    tactic.unsafe.type_context.fail format!"Variable {e} is not a local definition.",
  return let_val

/-- `revert_deps e` reverts all the hypotheses that depend on one of the local
constants `e`, including the local definitions that have `e` in their definition.
This fixes a bug in `revert_kdeps` that does not revert local definitions for which `e` only
appears in the definition. -/
/- We cannot implement it as `revert e >> intro1`, because that would change the local constant in
the context. -/
meta def revert_deps (e : expr) : tactic ℕ := do
  n ← revert_kdeps e,
  l ← local_context,
  [pos] ← return $ l.indexes_of e,
  let l := l.drop pos.succ, -- local hypotheses after `e`
  ls ← l.mfilter $ λ e', try_core (local_def_value e') >>= λ o, return $ o.elim ff $ λ e'',
    e''.has_local_constant e,
  n' ← revert_lst ls,
  return $ n + n'

/-- `is_local_def e` succeeds when `e` is a local definition (a local constant of the form
`e : α := t`) and otherwise fails. -/
meta def is_local_def (e : expr) : tactic unit :=
retrieve $ do revert e, expr.elet _ _ _ _ ← target, skip

/-- `clear_value e` clears the body of the local definition `e`, changing it into a regular
hypothesis. A hypothesis `e : α := t` is changed to `e : α`.
This tactic is called `clearbody` in Coq. -/
meta def clear_value (e : expr) : tactic unit := do
  n ← revert_after e,
  is_local_def e <|>
    pp e >>= λ s, fail format!"Cannot clear the body of {s}. It is not a local definition.",
  let nm := e.local_pp_name,
  (generalize' e nm >> clear e) <|>
    fail format!"Cannot clear the body of {nm}. The resulting goal is not type correct.",
  intron n

/-- A variant of `simplify_bottom_up`. Given a tactic `post` for rewriting subexpressions,
`simp_bottom_up post e` tries to rewrite `e` starting at the leaf nodes. Returns the resulting
expression and a proof of equality. -/
meta def simp_bottom_up' (post : expr → tactic (expr × expr)) (e : expr) (cfg : simp_config := {}) :
  tactic (expr × expr) :=
prod.snd <$> simplify_bottom_up () (λ _, (<$>) (prod.mk ()) ∘ post) e cfg

/-- Caches unary type classes on a type `α : Type.{univ}`. -/
meta structure instance_cache :=
(α : expr)
(univ : level)
(inst : name_map expr)

/-- Creates an `instance_cache` for the type `α`. -/
meta def mk_instance_cache (α : expr) : tactic instance_cache :=
do u ← mk_meta_univ,
   infer_type α >>= unify (expr.sort (level.succ u)),
   u ← get_univ_assignment u,
   return ⟨α, u, mk_name_map⟩

namespace instance_cache

/-- If `n` is the name of a type class with one parameter, `get c n` tries to find an instance of
`n c.α` by checking the cache `c`. If there is no entry in the cache, it tries to find the instance
via type class resolution, and updates the cache. -/
meta def get (c : instance_cache) (n : name) : tactic (instance_cache × expr) :=
match c.inst.find n with
| some i := return (c, i)
| none := do e ← mk_app n [c.α] >>= mk_instance,
  return (⟨c.α, c.univ, c.inst.insert n e⟩, e)
end

open expr
/-- If `e` is a `pi` expression that binds an instance-implicit variable of type `n`,
`append_typeclasses e c l` searches `c` for an instance `p` of type `n` and returns `p :: l`. -/
meta def append_typeclasses : expr → instance_cache → list expr →
  tactic (instance_cache × list expr)
| (pi _ binder_info.inst_implicit (app (const n _) (var _)) body) c l :=
  do (c, p) ← c.get n, return (c, p :: l)
| _ c l := return (c, l)

/-- Creates the application `n c.α p l`, where `p` is a type class instance found in the cache `c`.
-/
meta def mk_app (c : instance_cache) (n : name) (l : list expr) : tactic (instance_cache × expr) :=
do d ← get_decl n,
   (c, l) ← append_typeclasses d.type.binding_body c l,
   return (c, (expr.const n [c.univ]).mk_app (c.α :: l))

end instance_cache

private meta def get_expl_pi_arity_aux : expr → tactic nat
| (expr.pi n bi d b) :=
  do m     ← mk_fresh_name,
     let l := expr.local_const m n bi d,
     new_b ← whnf (expr.instantiate_var b l),
     r     ← get_expl_pi_arity_aux new_b,
     if bi = binder_info.default then
       return (r + 1)
     else
       return r
| e := return 0

/-- Compute the arity of explicit arguments of the given (Pi-)type. -/
meta def get_expl_pi_arity (type : expr) : tactic nat :=
whnf type >>= get_expl_pi_arity_aux

/-- Compute the arity of explicit arguments of the given function. -/
meta def get_expl_arity (fn : expr) : tactic nat :=
infer_type fn >>= get_expl_pi_arity

/-- Auxilliary defintion for `get_pi_binders`. -/
meta def get_pi_binders_aux : list binder → expr → tactic (list binder × expr)
| es (expr.pi n bi d b) :=
  do m ← mk_fresh_name,
     let l := expr.local_const m n bi d,
     let new_b := expr.instantiate_var b l,
     get_pi_binders_aux (⟨n, bi, d⟩::es) new_b
| es e                  := return (es, e)

/-- Get the binders and target of a pi-type. Instantiates bound variables by
local constants. Cf. `pi_binders` in `meta.expr` (which produces open terms).
See also `mk_local_pis` in `init.core.tactic` which does almost the same. -/
meta def get_pi_binders : expr → tactic (list binder × expr) | e :=
do (es, e) ← get_pi_binders_aux [] e, return (es.reverse, e)

/-- Auxilliary definition for `get_pi_binders_dep`. -/
meta def get_pi_binders_dep_aux : ℕ → expr → tactic (list (ℕ × binder) × expr)
| n (expr.pi nm bi d b) :=
 do l ← mk_local' nm bi d,
    (ls, r) ← get_pi_binders_dep_aux (n+1) (expr.instantiate_var b l),
    return (if b.has_var then ls else (n, ⟨nm, bi, d⟩)::ls, r)
| n e                  := return ([], e)

/-- A variant of `get_pi_binders` that only returns the binders that do not occur in later
arguments or in the target. Also returns the argument position of each returned binder. -/
meta def get_pi_binders_dep : expr → tactic (list (ℕ × binder) × expr) :=
get_pi_binders_dep_aux 0

/-- A variation on `assert` where a (possibly incomplete)
proof of the assertion is provided as a parameter.

``(h,gs) ← local_proof `h p tac`` creates a local `h : p` and
use `tac` to (partially) construct a proof for it. `gs` is the
list of remaining goals in the proof of `h`.

The benefits over assert are:
- unlike with ``h ← assert `h p, tac`` , `h` cannot be used by `tac`;
- when `tac` does not complete the proof of `h`, returning the list
  of goals allows one to write a tactic using `h` and with the confidence
  that a proof will not boil over to goals left over from the proof of `h`,
  unlike what would be the case when using `tactic.swap`.
-/
meta def local_proof (h : name) (p : expr) (tac₀ : tactic unit) :
  tactic (expr × list expr) :=
focus1 $
do h' ← assert h p,
   [g₀,g₁] ← get_goals,
   set_goals [g₀], tac₀,
   gs ← get_goals,
   set_goals [g₁],
   return (h', gs)

/-- `var_names e` returns a list of the unique names of the initial pi bindings in `e`. -/
meta def var_names : expr → list name
| (expr.pi n _ _ b) := n :: var_names b
| _ := []

/-- When `struct_n` is the name of a structure type,
`subobject_names struct_n` returns two lists of names `(instances, fields)`.
The names in `instances` are the projections from `struct_n` to the structures that it extends
(assuming it was defined with `old_structure_cmd false`).
The names in `fields` are the standard fields of `struct_n`. -/
meta def subobject_names (struct_n : name) : tactic (list name × list name) :=
do env ← get_env,
   [c] ← pure $ env.constructors_of struct_n | fail "too many constructors",
   vs  ← var_names <$> (mk_const c >>= infer_type),
   fields ← env.structure_fields struct_n,
   return $ fields.partition (λ fn, ↑("_" ++ fn.to_string) ∈ vs)

private meta def expanded_field_list' : name → tactic (dlist $ name × name) | struct_n :=
do (so,fs) ← subobject_names struct_n,
   ts ← so.mmap (λ n, do
     (_, e) ← mk_const (n.update_prefix struct_n) >>= infer_type >>= mk_local_pis,
     expanded_field_list' $ e.get_app_fn.const_name),
   return $ dlist.join ts ++ dlist.of_list (fs.map $ prod.mk struct_n)
open functor function

/-- `expanded_field_list struct_n` produces a list of the names of the fields of the structure
named `struct_n`. These are returned as pairs of names `(prefix, name)`, where the full name
of the projection is `prefix.name`. -/
meta def expanded_field_list (struct_n : name) : tactic (list $ name × name) :=
dlist.to_list <$> expanded_field_list' struct_n

/--
Return a list of all type classes which can be instantiated
for the given expression.
-/
meta def get_classes (e : expr) : tactic (list name) :=
attribute.get_instances `class >>= list.mfilter (λ n,
  succeeds $ mk_app n [e] >>= mk_instance)

open nat

/-- Create a list of `n` fresh metavariables. -/
meta def mk_mvar_list : ℕ → tactic (list expr)
| 0 := pure []
| (succ n) := (::) <$> mk_mvar <*> mk_mvar_list n

/-- Returns the only goal, or fails if there isn't just one goal. -/
meta def get_goal : tactic expr :=
do gs ← get_goals,
   match gs with
   | [a] := return a
   | []  := fail "there are no goals"
   | _   := fail "there are too many goals"
   end

/-- `iterate_at_most_on_all_goals n t`: repeat the given tactic at most `n` times on all goals,
or until it fails. Always succeeds. -/
meta def iterate_at_most_on_all_goals : nat → tactic unit → tactic unit
| 0        tac := trace "maximal iterations reached"
| (succ n) tac := tactic.all_goals $ (do tac, iterate_at_most_on_all_goals n tac) <|> skip

/-- `iterate_at_most_on_subgoals n t`: repeat the tactic `t` at most `n` times on the first
goal and on all subgoals thus produced, or until it fails. Fails iff `t` fails on
current goal. -/
meta def iterate_at_most_on_subgoals : nat → tactic unit → tactic unit
| 0        tac := trace "maximal iterations reached"
| (succ n) tac := focus1 (do tac, iterate_at_most_on_all_goals n tac)

/-- `apply_list l`: try to apply the tactics in the list `l` on the first goal, and
fail if none succeeds -/
meta def apply_list_expr : list expr → tactic unit
| []     := fail "no matching rule"
| (h::t) := do interactive.concat_tags (apply h) <|> apply_list_expr t

/-- constructs a list of expressions given a list of p-expressions, as follows:
- if the p-expression is the name of a theorem, use `i_to_expr_for_apply` on it
- if the p-expression is a user attribute, add all the theorems with this attribute
  to the list.-/
meta def build_list_expr_for_apply : list pexpr → tactic (list expr)
| [] := return []
| (h::t) := do
  tail ← build_list_expr_for_apply t,
  a ← i_to_expr_for_apply h,
  (do l ← attribute.get_instances (expr.const_name a),
      m ← list.mmap mk_const l,
      return (m.append tail))
  <|> return (a::tail)

/--`apply_rules hs n`: apply the list of rules `hs` (given as pexpr) and `assumption` on the
first goal and the resulting subgoals, iteratively, at most `n` times -/
meta def apply_rules (hs : list pexpr) (n : nat) : tactic unit :=
do l ← build_list_expr_for_apply hs,
   iterate_at_most_on_subgoals n (assumption <|> apply_list_expr l)

/-- `replace h p` elaborates the pexpr `p`, clears the existing hypothesis named `h` from the local
context, and adds a new hypothesis named `h`. The type of this hypothesis is the type of `p`.
Fails if there is nothing named `h` in the local context. -/
meta def replace (h : name) (p : pexpr) : tactic unit :=
do h' ← get_local h,
   p ← to_expr p,
   note h none p,
   clear h'

/-- Auxiliary function for `iff_mp` and `iff_mpr`. Takes a name, which should be either `` `iff.mp``
or `` `iff.mpr``. If the passed expression is an iterated function type eventually producing an
`iff`, returns an expression with the `iff` converted to either the forwards or backwards
implication, as requested. -/
meta def mk_iff_mp_app (iffmp : name) : expr → (nat → expr) → option expr
| (expr.pi n bi e t) f := expr.lam n bi e <$> mk_iff_mp_app t (λ n, f (n+1) (expr.var n))
| `(%%a ↔ %%b) f := some $ @expr.const tt iffmp [] a b (f 0)
| _ f := none

/-- `iff_mp_core e ty` assumes that `ty` is the type of `e`.
If `ty` has the shape `Π ..., A ↔ B`, returns an expression whose type is `Π ..., A → B`. -/
meta def iff_mp_core (e ty: expr) : option expr :=
mk_iff_mp_app `iff.mp ty (λ_, e)

/-- `iff_mpr_core e ty` assumes that `ty` is the type of `e`.
If `ty` has the shape `Π ..., A ↔ B`, returns an expression whose type is `Π ..., B → A`. -/
meta def iff_mpr_core (e ty: expr) : option expr :=
mk_iff_mp_app `iff.mpr ty (λ_, e)

/-- Given an expression whose type is (a possibly iterated function producing) an `iff`,
create the expression which is the forward implication. -/
meta def iff_mp (e : expr) : tactic expr :=
do t ← infer_type e,
   iff_mp_core e t <|> fail "Target theorem must have the form `Π x y z, a ↔ b`"

/-- Given an expression whose type is (a possibly iterated function producing) an `iff`,
create the expression which is the reverse implication. -/
meta def iff_mpr (e : expr) : tactic expr :=
do t ← infer_type e,
   iff_mpr_core e t <|> fail "Target theorem must have the form `Π x y z, a ↔ b`"

/--
Attempts to apply `e`, and if that fails, if `e` is an `iff`,
try applying both directions separately.
-/
meta def apply_iff (e : expr) : tactic (list (name × expr)) :=
let ap e := tactic.apply e {new_goals := new_goals.non_dep_only} in
ap e <|> (iff_mp e >>= ap) <|> (iff_mpr e >>= ap)

/--
Configuration options for `apply_any`:
* `use_symmetry`: if `apply_any` fails to apply any lemma, call `symmetry` and try again.
* `use_exfalso`: if `apply_any` fails to apply any lemma, call `exfalso` and try again.
* `all_goals`: attempt to solve all goals simultaneously,
    backtracking if a solution to one goal results in other goals being impossible.
* `apply`: specify an alternative to `tactic.apply`; usually `apply := tactic.eapply`.
-/
meta structure apply_any_opt :=
(use_symmetry : bool := tt)
(use_exfalso : bool := tt)
(all_goals : bool := tt)
(apply : expr → tactic (list (name × expr)) := tactic.apply)

/--
`apply_any lemmas` tries to apply one of the list `lemmas` to the current goal.

`apply_any lemmas opt` allows control over how lemmas are applied.
`opt` has fields:
* `use_symmetry`: if no lemma applies, call `symmetry` and try again. (Defaults to `tt`.)
* `use_exfalso`: if no lemma applies, call `exfalso` and try again. (Defaults to `tt`.)
* `all_goals`: attempt to apply the lemmas to each of the goals sequentially. (Defaults to `tt`.)
* `apply`: use a tactic other than `tactic.apply` (e.g. `tactic.fapply` or `tactic.eapply`).

`apply_any lemmas tac` calls the tactic `tac` after a successful application.
Defaults to `skip`. This is used, for example, by `solve_by_elim` to arrange
recursive invocations of `apply_any`.
-/
meta def apply_any
  (lemmas : list expr)
  (opt : apply_any_opt := {})
  (tac : tactic unit := skip) : tactic unit :=
do
  let modes := [skip]
    ++ (if opt.use_symmetry then [symmetry] else [])
    ++ (if opt.use_exfalso then [exfalso] else []),
  goals ← if opt.all_goals then list.range <$> num_goals else pure [0],
  goals.any_of (λ g, do rotate g,
    modes.any_of (λ m, do m,
      lemmas.any_of (λ H, opt.apply H >> tac))) <|>
  fail "apply_any tactic failed; no lemma could be applied"

/-- Try to apply a hypothesis from the local context to the goal. -/
meta def apply_assumption : tactic unit :=
local_context >>= apply_any

/-- `change_core e none` is equivalent to `change e`. It tries to change the goal to `e` and fails
if this is not a definitional equality.

`change_core e (some h)` assumes `h` is a local constant, and tries to change the type of `h` to `e`
by reverting `h`, changing the goal, and reintroducing hypotheses. -/
meta def change_core (e : expr) : option expr → tactic unit
| none     := tactic.change e
| (some h) :=
  do num_reverted : ℕ ← revert h,
     expr.pi n bi d b ← target,
     tactic.change $ expr.pi n bi e b,
     intron num_reverted

/--
`change_with_at olde newe hyp` replaces occurences of `olde` with `newe` at hypothesis `hyp`,
assuming `olde` and `newe` are defeq when elaborated.
-/
meta def change_with_at (olde newe : pexpr) (hyp : name) : tactic unit :=
do h ← get_local hyp,
   tp ← infer_type h,
   olde ← to_expr olde, newe ← to_expr newe,
   let repl_tp := tp.replace (λ a n, if a = olde then some newe else none),
   change_core repl_tp (some h)

/-- Returns a list of all metavariables in the current partial proof. This can differ from
the list of goals, since the goals can be manually edited. -/
meta def metavariables : tactic (list expr) :=
expr.list_meta_vars <$> result

/-- Fail if the target contains a metavariable. -/
meta def no_mvars_in_target : tactic unit :=
expr.has_meta_var <$> target >>= guardb ∘ bnot

/-- Succeeds only if the current goal is a proposition. -/
meta def propositional_goal : tactic unit :=
do g :: _ ← get_goals,
   is_proof g >>= guardb

/-- Succeeds only if we can construct an instance showing the
  current goal is a subsingleton type. -/
meta def subsingleton_goal : tactic unit :=
do g :: _ ← get_goals,
   ty ← infer_type g >>= instantiate_mvars,
   to_expr ``(subsingleton %%ty) >>= mk_instance >> skip

/--
Succeeds only if the current goal is "terminal",
in the sense that no other goals depend on it
(except possibly through shared metavariables; see `independent_goal`).
-/
meta def terminal_goal : tactic unit :=
propositional_goal <|> subsingleton_goal <|>
do g₀ :: _ ← get_goals,
   mvars ← (λ L, list.erase L g₀) <$> metavariables,
   mvars.mmap' $ λ g, do
     t ← infer_type g >>= instantiate_mvars,
     d ← kdepends_on t g₀,
     monad.whenb d $
       pp t >>= λ s, fail ("The current goal is not terminal: " ++ s.to_string ++ " depends on it.")

/--
Succeeds only if the current goal is "independent", in the sense
that no other goals depend on it, even through shared meta-variables.
-/
meta def independent_goal : tactic unit :=
no_mvars_in_target >> terminal_goal

/-- `triv'` tries to close the first goal with the proof `trivial : true`. Unlike `triv`,
it only unfolds reducible definitions, so it sometimes fails faster. -/
meta def triv' : tactic unit := do c ← mk_const `trivial, exact c reducible

variable {α : Type}

private meta def iterate_aux (t : tactic α) : list α → tactic (list α)
| L := (do r ← t, iterate_aux (r :: L)) <|> return L

/-- Apply a tactic as many times as possible, collecting the results in a list. -/
meta def iterate' (t : tactic α) : tactic (list α) :=
list.reverse <$> iterate_aux t []

/-- Apply a tactic as many times as possible, collecting the results in a list.
Fail if the tactic does not succeed at least once. -/
meta def iterate1 (t : tactic α) : tactic (α × list α) :=
do r ← decorate_ex "iterate1 failed: tactic did not succeed" t,
   L ← iterate' t,
   return (r, L)

/-- Introduces one or more variables and returns the new local constants.
Fails if `intro` cannot be applied. -/
meta def intros1 : tactic (list expr) :=
iterate1 intro1 >>= λ p, return (p.1 :: p.2)

/-- `successes` invokes each tactic in turn, returning the list of successful results. -/
meta def successes (tactics : list (tactic α)) : tactic (list α) :=
list.filter_map id <$> monad.sequence (tactics.map (λ t, try_core t))

/--
Try all the tactics in a list, each time starting at the original `tactic_state`,
returning the list of successful results,
and reverting to the original `tactic_state`.
-/
-- Note this is not the same as `successes`, which keeps track of the evolving `tactic_state`.
meta def try_all {α : Type} (tactics : list (tactic α)) : tactic (list α) :=
λ s, result.success
(tactics.map $
λ t : tactic α,
  match t s with
  | result.success a s' := [a]
  | _ := []
  end).join s

/--
Try all the tactics in a list, each time starting at the original `tactic_state`,
returning the list of successful results sorted by
the value produced by a subsequent execution of the `sort_by` tactic,
and reverting to the original `tactic_state`.
-/
meta def try_all_sorted {α : Type} (tactics : list (tactic α)) (sort_by : tactic ℕ := num_goals) :
  tactic (list α) :=
λ s, result.success
(((tactics.map $
λ t : tactic α,
  match (do a ← t, n ← sort_by, return (a, n)) s with
  | result.success a s' := [a]
  | _ := []
  end).join.qsort (λ p q : α × ℕ, p.2 < q.2)).map (prod.fst)) s

/-- Return target after instantiating metavars and whnf. -/
private meta def target' : tactic expr :=
target >>= instantiate_mvars >>= whnf

/--
Just like `split`, `fsplit` applies the constructor when the type of the target is
an inductive data type with one constructor.
However it does not reorder goals or invoke `auto_param` tactics.
-/
-- FIXME check if we can remove `auto_param := ff`
meta def fsplit : tactic unit :=
do [c] ← target' >>= get_constructors_for |
     fail "fsplit tactic failed, target is not an inductive datatype with only one constructor",
   mk_const c >>= λ e, apply e {new_goals := new_goals.all, auto_param := ff} >> skip

run_cmd add_interactive [`fsplit]

add_tactic_doc
{ name                     := "fsplit",
  category                 := doc_category.tactic,
  decl_names               := [`tactic.interactive.fsplit],
  tags                     := ["logic", "goal management"] }

/-- Calls `injection` on each hypothesis, and then, for each hypothesis on which `injection`
succeeds, clears the old hypothesis. -/
meta def injections_and_clear : tactic unit :=
do l ← local_context,
   results ← successes $ l.map $ λ e, injection e >> clear e,
   when (results.empty) (fail "could not use `injection` then `clear` on any hypothesis")

run_cmd add_interactive [`injections_and_clear]

add_tactic_doc
{ name                     := "injections_and_clear",
  category                 := doc_category.tactic,
  decl_names               := [`tactic.interactive.injections_and_clear],
  tags                     := ["context management"] }

/-- Calls `cases` on every local hypothesis, succeeding if
it succeeds on at least one hypothesis. -/
meta def case_bash : tactic unit :=
do l ← local_context,
   r ← successes (l.reverse.map (λ h, cases h >> skip)),
   when (r.empty) failed

/-- Given a proof `pr : t`, adds `h : t` to the current context, where the name `h` is fresh. -/
meta def note_anon (e : expr) : tactic expr :=
do n ← get_unused_name "lh",
   note n none e

/-- `find_local t` returns a local constant with type t, or fails if none exists. -/
meta def find_local (t : pexpr) : tactic expr :=
do t' ← to_expr t,
   prod.snd <$> solve_aux t' assumption

/-- `dependent_pose_core l`: introduce dependent hypotheses, where the proofs depend on the values
of the previous local constants. `l` is a list of local constants and their values. -/
meta def dependent_pose_core (l : list (expr × expr)) : tactic unit := do
  let lc := l.map prod.fst,
  let lm := l.map (λ⟨l, v⟩, (l.local_uniq_name, v)),
  t ← target,
  new_goal ← mk_meta_var (t.pis lc),
  old::other_goals ← get_goals,
  set_goals (old :: new_goal :: other_goals),
  exact ((new_goal.mk_app lc).instantiate_locals lm),
  return ()

/-- Like `mk_local_pis` but translating into weak head normal form before checking if it is a `Π`.
-/
meta def mk_local_pis_whnf : expr → tactic (list expr × expr) | e := do
(expr.pi n bi d b) ← whnf e | return ([], e),
p ← mk_local' n bi d,
(ps, r) ← mk_local_pis (expr.instantiate_var b p),
return ((p :: ps), r)

/-- Changes `(h : ∀xs, ∃a:α, p a) ⊢ g` to `(d : ∀xs, a) (s : ∀xs, p (d xs) ⊢ g`. -/
meta def choose1 (h : expr) (data : name) (spec : name) : tactic expr := do
  t ← infer_type h,
  (ctxt, t) ← mk_local_pis_whnf t,
  `(@Exists %%α %%p) ← whnf t transparency.all |
    fail "expected a term of the shape ∀xs, ∃a, p xs a",
  α_t ← infer_type α,
  expr.sort u ← whnf α_t transparency.all,
  value ← mk_local_def data (α.pis ctxt),
  t' ← head_beta (p.app (value.mk_app ctxt)),
  spec ← mk_local_def spec (t'.pis ctxt),
  dependent_pose_core [
    (value, ((((expr.const `classical.some [u]).app α).app p).app (h.mk_app ctxt)).lambdas ctxt),
    (spec, ((((expr.const `classical.some_spec [u]).app α).app p).app (h.mk_app ctxt)).lambdas ctxt)],
  try (tactic.clear h),
  intro1,
  intro1

/-- Changes `(h : ∀xs, ∃as, p as) ⊢ g` to a list of functions `as`,
and a final hypothesis on `p as`. -/
meta def choose : expr → list name → tactic unit
| h [] := fail "expect list of variables"
| h [n] := do
  cnt ← revert h,
  intro n,
  intron (cnt - 1),
  return ()
| h (n::ns) := do
  v ← get_unused_name >>= choose1 h n,
  choose v ns

/--
Instantiates metavariables that appear in the current goal.
-/
meta def instantiate_mvars_in_target : tactic unit :=
target >>= instantiate_mvars >>= change

/--
Instantiates metavariables in all goals.
-/
meta def instantiate_mvars_in_goals : tactic unit :=
all_goals $ instantiate_mvars_in_target

/-- This makes sure that the execution of the tactic does not change the tactic state.
This can be helpful while using rewrite, apply, or expr munging.
Remember to instantiate your metavariables before you're done! -/
meta def lock_tactic_state {α} (t : tactic α) : tactic α
| s := match t s with
       | result.success a s' := result.success a s
       | result.exception msg pos s' := result.exception msg pos s
end

<<<<<<< HEAD
meta def type_cast (α : Type u) [reflected α] (n : name) : tactic α :=
eval_expr α (expr.const n [])

meta def attempt_refl (lhs rhs : expr) : tactic expr :=
lock_tactic_state $
do gs ← get_goals,
   m ← to_expr ``(%%lhs = %%rhs) >>= mk_meta_var,
   set_goals [m],
   refl ← mk_const `eq.refl,
   apply_core refl {new_goals := new_goals.non_dep_only},
   instantiate_mvars m

meta def mk_app_aux : expr → expr → expr → tactic expr
 | f (expr.pi n binder_info.default d b) arg :=
   do infer_type arg >>= unify d,
      return $ f arg
 | f (expr.pi n binder_info.inst_implicit d b) arg :=
   do infer_type arg >>= unify d,
      return $ f arg -- TODO use typeclass inference?
 | f (expr.pi n _ d b) arg :=
   do v ← mk_meta_var d,
      t ← whnf (b.instantiate_var v),
      mk_app_aux (f v) t arg
 | e _ _ := failed

meta def mk_app' (f arg : expr) : tactic expr :=
lock_tactic_state $
do r ← to_expr ``(%%f %%arg) -- FIXME: this is expensive
     | infer_type f >>= whnf >>= λ t, mk_app_aux f t arg,
   instantiate_mvars r

/-- Given an expression `f` and  list of expressions `args`, builds all applications
    of `f` to elements of `args`. `mk_apps` returns a list of all pairs ``(`(%%f %%arg), arg)``
    which typecheck, for `arg` in the list `args`.
-/
meta def mk_apps (f : expr) (args : list expr) : tactic (list (expr × expr)) :=
do l ← args.mmap $ λ arg, option.to_list <$> try_core (mk_app' f arg >>= λ m, return (m, arg)),
   return l.join

/-- similar to `mk_local_pis` but make meta variables instead of
    local constants -/
=======
/-- Similar to `mk_local_pis` but make meta variables instead of
local constants. -/
>>>>>>> de8c2078
meta def mk_meta_pis : expr → tactic (list expr × expr)
| (expr.pi n bi d b) := do
  p ← mk_meta_var d,
  (ps, r) ← mk_meta_pis (expr.instantiate_var b p),
  return ((p :: ps), r)
| e := return ([], e)

/--
Hole command used to fill in a structure's field when specifying an instance.

In the following:

```lean
instance : monad id :=
{! !}
```

invoking the hole command "Instance Stub" ("Generate a skeleton for the structure under
construction.") produces:

```lean
instance : monad id :=
{ map := _,
  map_const := _,
  pure := _,
  seq := _,
  seq_left := _,
  seq_right := _,
  bind := _ }
```
-/
@[hole_command] meta def instance_stub : hole_command :=
{ name := "Instance Stub",
  descr := "Generate a skeleton for the structure under construction.",
  action := λ _,
  do tgt ← target >>= whnf,
     let cl := tgt.get_app_fn.const_name,
     env ← get_env,
     fs ← expanded_field_list cl,
     let fs := fs.map prod.snd,
     let fs := format.intercalate (",\n  " : format) $ fs.map (λ fn, format!"{fn} := _"),
     let out := format.to_string format!"{{ {fs} }",
     return [(out,"")] }

add_tactic_doc
{ name                     := "instance_stub",
  category                 := doc_category.hole_cmd,
  decl_names               := [`tactic.instance_stub],
  tags                     := ["instances"] }

/-- Like `resolve_name` except when the list of goals is
empty. In that situation `resolve_name` fails whereas
`resolve_name'` simply proceeds on a dummy goal -/
meta def resolve_name' (n : name) : tactic pexpr :=
do [] ← get_goals | resolve_name n,
   g ← mk_mvar,
   set_goals [g],
   resolve_name n <* set_goals []

private meta def strip_prefix' (n : name) : list string → name → tactic name
| s name.anonymous := pure $ s.foldl (flip name.mk_string) name.anonymous
| s (name.mk_string a p) :=
  do let n' := s.foldl (flip name.mk_string) name.anonymous,
     do { n'' ← tactic.resolve_constant n',
          if n'' = n
            then pure n'
            else strip_prefix' (a :: s) p }
     <|> strip_prefix' (a :: s) p
| s n@(name.mk_numeral a p) := pure $ s.foldl (flip name.mk_string) n

/-- Strips unnecessary prefixes from a name, e.g. if a namespace is open. -/
meta def strip_prefix : name → tactic name
| n@(name.mk_string a a_1) :=
  if (`_private).is_prefix_of n
    then let n' := n.update_prefix name.anonymous in
            n' <$ resolve_name' n' <|> pure n
    else strip_prefix' n [a] a_1
| n := pure n

/-- Used to format return strings for the hole commands `match_stub` and `eqn_stub`. -/
meta def mk_patterns (t : expr) : tactic (list format) :=
do let cl := t.get_app_fn.const_name,
   env ← get_env,
   let fs := env.constructors_of cl,
   fs.mmap $ λ f,
     do { (vs,_) ← mk_const f >>= infer_type >>= mk_local_pis,
          let vs := vs.filter (λ v, v.is_default_local),
          vs ← vs.mmap (λ v,
            do v' ← get_unused_name v.local_pp_name,
               pose v' none `(()),
               pure v' ),
          vs.mmap' $ λ v, get_local v >>= clear,
          let args := list.intersperse (" " : format) $ vs.map to_fmt,
          f ← strip_prefix f,
          if args.empty
            then pure $ format!"| {f} := _\n"
            else pure format!"| ({f} {format.join args}) := _\n" }

/--
Hole command used to generate a `match` expression.

In the following:

```lean
meta def foo (e : expr) : tactic unit :=
{! e !}
```

invoking hole command "Match Stub" ("Generate a list of equations for a `match` expression")
produces:

```lean
meta def foo (e : expr) : tactic unit :=
match e with
| (expr.var a) := _
| (expr.sort a) := _
| (expr.const a a_1) := _
| (expr.mvar a a_1 a_2) := _
| (expr.local_const a a_1 a_2 a_3) := _
| (expr.app a a_1) := _
| (expr.lam a a_1 a_2 a_3) := _
| (expr.pi a a_1 a_2 a_3) := _
| (expr.elet a a_1 a_2 a_3) := _
| (expr.macro a a_1) := _
end
```
-/
@[hole_command] meta def match_stub : hole_command :=
{ name := "Match Stub",
  descr := "Generate a list of equations for a `match` expression.",
  action := λ es,
  do [e] ← pure es | fail "expecting one expression",
     e ← to_expr e,
     t ← infer_type e >>= whnf,
     fs ← mk_patterns t,
     e ← pp e,
     let out := format.to_string format!"match {e} with\n{format.join fs}end\n",
     return [(out,"")] }

add_tactic_doc
{ name                     := "Match Stub",
  category                 := doc_category.hole_cmd,
  decl_names               := [`tactic.match_stub],
  tags                     := ["pattern matching"] }

/--
Invoking hole command "Equations Stub" ("Generate a list of equations for a recursive definition")
in the following:

```lean
meta def foo : {! expr → tactic unit !} -- `:=` is omitted
```

produces:

```lean
meta def foo : expr → tactic unit
| (expr.var a) := _
| (expr.sort a) := _
| (expr.const a a_1) := _
| (expr.mvar a a_1 a_2) := _
| (expr.local_const a a_1 a_2 a_3) := _
| (expr.app a a_1) := _
| (expr.lam a a_1 a_2 a_3) := _
| (expr.pi a a_1 a_2 a_3) := _
| (expr.elet a a_1 a_2 a_3) := _
| (expr.macro a a_1) := _
```

A similar result can be obtained by invoking "Equations Stub" on the following:

```lean
meta def foo : expr → tactic unit := -- do not forget to write `:=`!!
{! !}
```

```lean
meta def foo : expr → tactic unit := -- don't forget to erase `:=`!!
| (expr.var a) := _
| (expr.sort a) := _
| (expr.const a a_1) := _
| (expr.mvar a a_1 a_2) := _
| (expr.local_const a a_1 a_2 a_3) := _
| (expr.app a a_1) := _
| (expr.lam a a_1 a_2 a_3) := _
| (expr.pi a a_1 a_2 a_3) := _
| (expr.elet a a_1 a_2 a_3) := _
| (expr.macro a a_1) := _
```

-/
@[hole_command] meta def eqn_stub : hole_command :=
{ name := "Equations Stub",
  descr := "Generate a list of equations for a recursive definition.",
  action := λ es,
  do t ← match es with
         | [t] := to_expr t
         | [] := target
         | _ := fail "expecting one type"
         end,
     e ← whnf t,
     (v :: _,_) ← mk_local_pis e | fail "expecting a Pi-type",
     t' ← infer_type v,
     fs ← mk_patterns t',
     t ← pp t,
     let out :=
         if es.empty then
           format.to_string format!"-- do not forget to erase `:=`!!\n{format.join fs}"
           else format.to_string format!"{t}\n{format.join fs}",
     return [(out,"")] }

add_tactic_doc
{ name                     := "Equations Stub",
  category                 := doc_category.hole_cmd,
  decl_names               := [`tactic.eqn_stub],
  tags                     := ["pattern matching"] }

/--
This command lists the constructors that can be used to satisfy the expected type.

Invoking "List Constructors" ("Show the list of constructors of the expected type")
in the following hole:

```lean
def foo : ℤ ⊕ ℕ :=
{! !}
```

produces:

```lean
def foo : ℤ ⊕ ℕ :=
{! sum.inl, sum.inr !}
```

and will display:

```lean
sum.inl : ℤ → ℤ ⊕ ℕ

sum.inr : ℕ → ℤ ⊕ ℕ
```

-/
@[hole_command] meta def list_constructors_hole : hole_command :=
{ name := "List Constructors",
  descr := "Show the list of constructors of the expected type.",
  action := λ es,
  do t ← target >>= whnf,
     (_,t) ← mk_local_pis t,
     let cl := t.get_app_fn.const_name,
     let args := t.get_app_args,
     env ← get_env,
     let cs := env.constructors_of cl,
     ts ← cs.mmap $ λ c,
       do { e ← mk_const c,
            t ← infer_type (e.mk_app args) >>= pp,
            c ← strip_prefix c,
            pure format!"\n{c} : {t}\n" },
     fs ← format.intercalate ", " <$> cs.mmap (strip_prefix >=> pure ∘ to_fmt),
     let out := format.to_string format!"{{! {fs} !}",
     trace (format.join ts).to_string,
     return [(out,"")] }

add_tactic_doc
{ name                     := "List Constructors",
  category                 := doc_category.hole_cmd,
  decl_names               := [`tactic.list_constructors_hole],
  tags                     := ["goal information"] }

/-- Makes the declaration `classical.prop_decidable` available to type class inference.
This asserts that all propositions are decidable, but does not have computational content. -/
meta def classical : tactic unit :=
do h ← get_unused_name `_inst,
   mk_const `classical.prop_decidable >>= note h none,
   reset_instance_cache

open expr

/-- `mk_comp v e` checks whether `e` is a sequence of nested applications `f (g (h v))`, and if so,
returns the expression `f ∘ g ∘ h`. -/
meta def mk_comp (v : expr) : expr → tactic expr
| (app f e) :=
  if e = v then pure f
  else do
    guard (¬ v.occurs f) <|> fail "bad guard",
    e' ← mk_comp e >>= instantiate_mvars,
    f ← instantiate_mvars f,
    mk_mapp ``function.comp [none,none,none,f,e']
| e :=
  do guard (e = v),
     t ← infer_type e,
     mk_mapp ``id [t]

/--
From a lemma of the shape `∀ x, f (g x) = h x`
derive an auxiliary lemma of the form `f ∘ g = h`
for reasoning about higher-order functions.
-/
meta def mk_higher_order_type : expr → tactic expr
| (pi n bi d b@(pi _ _ _ _)) :=
  do v ← mk_local_def n d,
     let b' := (b.instantiate_var v),
     (pi n bi d ∘ flip abstract_local v.local_uniq_name) <$> mk_higher_order_type b'
| (pi n bi d b) :=
  do v ← mk_local_def n d,
     let b' := (b.instantiate_var v),
     (l,r) ← match_eq b' <|> fail format!"not an equality {b'}",
     l' ← mk_comp v l,
     r' ← mk_comp v r,
     mk_app ``eq [l',r']
 | e := failed

open lean.parser interactive.types

/-- A user attribute that applies to lemmas of the shape `∀ x, f (g x) = h x`.
It derives an auxiliary lemma of the form `f ∘ g = h` for reasoning about higher-order functions.
-/
@[user_attribute]
meta def higher_order_attr : user_attribute unit (option name) :=
{ name := `higher_order,
  parser := optional ident,
  descr :=
"From a lemma of the shape `∀ x, f (g x) = h x` derive an auxiliary lemma of the
form `f ∘ g = h` for reasoning about higher-order functions.",
  after_set := some $ λ lmm _ _,
    do env  ← get_env,
       decl ← env.get lmm,
       let num := decl.univ_params.length,
       let lvls := (list.iota num).map (`l).append_after,
       let l : expr := expr.const lmm $ lvls.map level.param,
       t ← infer_type l >>= instantiate_mvars,
       t' ← mk_higher_order_type t,
       (_,pr) ← solve_aux t' $ do {
         intros, applyc ``_root_.funext, intro1, applyc lmm; assumption },
       pr ← instantiate_mvars pr,
       lmm' ← higher_order_attr.get_param lmm,
       lmm' ← (flip name.update_prefix lmm.get_prefix <$> lmm') <|> pure lmm.add_prime,
       add_decl $ declaration.thm lmm' lvls t' (pure pr),
       copy_attribute `simp lmm lmm',
       copy_attribute `functor_norm lmm lmm' }

add_tactic_doc
{ name                     := "higher_order",
  category                 := doc_category.attr,
  decl_names               := [`tactic.higher_order_attr],
  tags                     := ["lemma derivation"] }

attribute [higher_order map_comp_pure] map_pure

/--
Use `refine` to partially discharge the goal,
or call `fconstructor` and try again.
-/
private meta def use_aux (h : pexpr) : tactic unit :=
(focus1 (refine h >> done)) <|> (fconstructor >> use_aux)

/-- Similar to `existsi`, `use l` will use entries in `l` to instantiate existential obligations
at the beginning of a target. Unlike `existsi`, the pexprs in `l` are elaborated with respect to
the expected type.

```lean
example : ∃ x : ℤ, x = x :=
by tactic.use ``(42)
```

See the doc string for `tactic.interactive.use` for more information.
 -/
protected meta def use (l : list pexpr) : tactic unit :=
focus1 $ seq (l.mmap' $ λ h, use_aux h <|> fail format!"failed to instantiate goal with {h}")
              instantiate_mvars_in_target

/-- `clear_aux_decl_aux l` clears all expressions in `l` that represent aux decls from the
local context. -/
meta def clear_aux_decl_aux : list expr → tactic unit
| []     := skip
| (e::l) := do cond e.is_aux_decl (tactic.clear e) skip, clear_aux_decl_aux l

/-- `clear_aux_decl` clears all expressions from the local context that represent aux decls. -/
meta def clear_aux_decl : tactic unit :=
local_context >>= clear_aux_decl_aux

/-- `apply_at_aux e et [] h ht` (with `et` the type of `e` and `ht` the type of `h`)
finds a list of expressions `vs` and returns `(e.mk_args (vs ++ [h]), vs)`. -/
meta def apply_at_aux (arg t : expr) : list expr → expr → expr → tactic (expr × list expr)
| vs e (pi n bi d b) :=
  do { v ← mk_meta_var d,
       apply_at_aux (v :: vs) (e v) (b.instantiate_var v) } <|>
  (e arg, vs) <$ unify d t
| vs e _ := failed

/-- `apply_at e h` applies implication `e` on hypothesis `h` and replaces `h` with the result. -/
meta def apply_at (e h : expr) : tactic unit :=
do ht ← infer_type h,
   et ← infer_type e,
   (h', gs') ← apply_at_aux h ht [] e et,
   note h.local_pp_name none h',
   clear h,
   gs' ← gs'.mfilter is_assigned,
   (g :: gs) ← get_goals,
   set_goals (g :: gs' ++ gs)

/-- `symmetry_hyp h` applies `symmetry` on hypothesis `h`. -/
meta def symmetry_hyp (h : expr) (md := semireducible) : tactic unit :=
do tgt   ← infer_type h,
   env   ← get_env,
   let r := get_app_fn tgt,
   match env.symm_for (const_name r) with
   | (some symm) := do s ← mk_const symm,
                       apply_at s h
   | none        := fail "symmetry tactic failed, target is not a relation application with the expected property."
   end

precedence `setup_tactic_parser`:0

/-- `setup_tactic_parser` is a user command that opens the namespaces used in writing
interactive tactics, and declares the local postfix notation `?` for `optional` and `*` for `many`.
It does *not* use the `namespace` command, so it will typically be used after
`namespace tactic.interactive`.
-/
@[user_command]
<<<<<<< HEAD
meta def setup_tactic_parser_cmd (_ : interactive.parse $ tk "setup_tactic_parser")
  : lean.parser unit :=
=======
meta def setup_tactic_parser_cmd (_ : interactive.parse $ tk "setup_tactic_parser") :
  lean.parser unit :=
>>>>>>> de8c2078
emit_code_here "
open lean
open lean.parser
open interactive interactive.types

local postfix `?`:9001 := optional
local postfix *:9001 := many .
"

/-- `finally tac finalizer` runs `tac` first, then runs `finalizer` even if
`tac` fails. `finally tac finalizer` fails if either `tac` or `finalizer` fails. -/
meta def finally {β} (tac : tactic α) (finalizer : tactic β) : tactic α :=
λ s, match tac s with
     | (result.success r s') := (finalizer >> pure r) s'
     | (result.exception msg p s') := (finalizer >> result.exception msg p) s'
     end

/-- Applies tactic `t`. If it succeeds, revert the state, and return the value. If it fails,
  returns the error message. -/
meta def retrieve_or_report_error {α : Type u} (t : tactic α) : tactic (α ⊕ string) :=
λ s, match t s with
| (interaction_monad.result.success a s') := result.success (sum.inl a) s
| (interaction_monad.result.exception msg' _ s') :=
  result.success (sum.inr (msg'.iget ()).to_string) s
end

/-- This tactic succeeds if `t` succeeds or fails with message `msg` such that `p msg` is `tt`.
-/
meta def succeeds_or_fails_with_msg {α : Type} (t : tactic α) (p : string → bool) : tactic unit :=
do x ← retrieve_or_report_error t,
match x with
| (sum.inl _) := skip
| (sum.inr msg) := if p msg then skip else fail msg
end

add_tactic_doc
{ name                     := "setup_tactic_parser",
  category                 := doc_category.cmd,
  decl_names               := [`tactic.setup_tactic_parser_cmd],
  tags                     := ["parsing", "notation"] }

/-- `trace_error msg t` executes the tactic `t`. If `t` fails, traces `msg` and the failure message
of `t`. -/
meta def trace_error (msg : string) (t : tactic α) : tactic α
| s := match t s with
       | (result.success r s') := result.success r s'
       | (result.exception (some msg') p s') := (trace msg >> trace (msg' ()) >> result.exception (some msg') p) s'
       | (result.exception none p s') := result.exception none p s'
       end

/--
``trace_if_enabled `n msg`` traces the message `msg`
only if tracing is enabled for the name `n`.

Create new names registered for tracing with `declare_trace n`.
Then use `set_option trace.n true/false` to enable or disable tracing for `n`.
-/
meta def trace_if_enabled
  (n : name) {α : Type u} [has_to_tactic_format α] (msg : α) : tactic unit :=
when_tracing n (trace msg)

/--
``trace_state_if_enabled `n msg`` prints the tactic state,
preceded by the optional string `msg`,
only if tracing is enabled for the name `n`.
-/
meta def trace_state_if_enabled
  (n : name) (msg : string := "") : tactic unit :=
when_tracing n ((if msg = "" then skip else trace msg) >> trace_state)

/--
This combinator is for testing purposes. It succeeds if `t` fails with message `msg`,
and fails otherwise.
-/
<<<<<<< HEAD
meta def success_if_fail_with_msg {α : Type u} (t : tactic α) (msg : string)
  : tactic unit :=
=======
meta def success_if_fail_with_msg {α : Type u} (t : tactic α) (msg : string) : tactic unit :=
>>>>>>> de8c2078
λ s, match t s with
| (interaction_monad.result.exception msg' _ s') :=
  let expected_msg := (msg'.iget ()).to_string in
  if msg = expected_msg then result.success () s
  else mk_exception format!"failure messages didn't match. Expected:\n{expected_msg}" none s
| (interaction_monad.result.success a s) :=
   mk_exception "success_if_fail_with_msg combinator failed, given tactic succeeded" none s
end

/-- `with_local_goals gs tac` runs `tac` on the goals `gs` and then restores the
initial goals and returns the goals `tac` ended on. -/
meta def with_local_goals {α} (gs : list expr) (tac : tactic α) : tactic (α × list expr) :=
do gs' ← get_goals,
   set_goals gs,
   finally (prod.mk <$> tac <*> get_goals) (set_goals gs')

/-- like `with_local_goals` but discards the resulting goals -/
meta def with_local_goals' {α} (gs : list expr) (tac : tactic α) : tactic α :=
prod.fst <$> with_local_goals gs tac

/-- Representation of a proof goal that lends itself to comparison. The
following goal:

```lean
l₀ : T,
l₁ : T
⊢ ∀ v : T, foo
```

is represented as

```
(2, ∀ l₀ l₁ v : T, foo)
```

The number 2 indicates that first the two bound variables of the
`∀` are actually local constant. Comparing two such goals with `=`
rather than `=ₐ` or `is_def_eq` tells us that proof script should
not see the difference between the two.
 -/
meta def packaged_goal := ℕ × expr

/-- proof state made of multiple `goal` meant for comparing
the result of running different tactics -/
meta def proof_state := list packaged_goal

meta instance goal.inhabited : inhabited packaged_goal := ⟨(0,var 0)⟩
meta instance proof_state.inhabited : inhabited proof_state :=
(infer_instance : inhabited (list packaged_goal))

/-- create a `packaged_goal` corresponding to the current goal -/
meta def get_packaged_goal : tactic packaged_goal := do
ls ← local_context,
tgt ← target >>= instantiate_mvars,
tgt ← pis ls tgt,
pure (ls.length, tgt)

/-- `goal_of_mvar g`, with `g` a meta variable, creates a
`packaged_goal` corresponding to `g` interpretted as a proof goal -/
meta def goal_of_mvar (g : expr) : tactic packaged_goal :=
with_local_goals' [g] get_packaged_goal

/-- `get_proof_state` lists the user visible goal for each goal
of the current state and for each goal, abstracts all of the
meta variables of the other gaols.

This produces a list of goals in the form of `ℕ × expr` where
the `expr` encodes the following proof state:

```lean
2 goals
l₁ : t₁,
l₂ : t₂,
l₃ : t₃
⊢ tgt₁

⊢ tgt₂
```

as

```lean
[ (3, ∀ (mv : tgt₁) (mv : tgt₂) (l₁ : t₁) (l₂ : t₂) (l₃ : t₃), tgt₁),
  (0, ∀ (mv : tgt₁) (mv : tgt₂), tgt₂) ]
```

with 2 goals, the first 2 bound variables encode the meta variable
of all the goals, the next 3 (in the first goal) and 0 (in the second goal)
are the local constants.

This representation allows us to compare goals and proof states while
ignoring information like the unique name of local constants and
the equality or difference of meta variables that encode the same goal.
-/
meta def get_proof_state : tactic proof_state :=
do gs ← get_goals,
   gs.mmap $ λ g, do
     ⟨n,g⟩ ← goal_of_mvar g,
     g ← gs.mfoldl (λ g v, do
       g ← kabstract g v reducible ff,
       pure $ pi `goal binder_info.default `(true) g ) g,
     pure (n,g)

/--
Run `tac` in a disposable proof state and return the state.
See `proof_state`, `goal` and `get_proof_state`.
-/
meta def get_proof_state_after (tac : tactic unit) : tactic (option proof_state) :=
try_core $ retrieve $ tac >> get_proof_state

open lean interactive

/-- A type alias for `tactic format`, standing for "pretty print format". -/
meta def pformat := tactic format

/-- `mk` lifts `fmt : format` to the tactic monad (`pformat`). -/
meta def pformat.mk (fmt : format) : pformat := pure fmt

/-- an alias for `pp`. -/
meta def to_pfmt {α} [has_to_tactic_format α] (x : α) : pformat :=
pp x

meta instance pformat.has_to_tactic_format : has_to_tactic_format pformat :=
⟨ id ⟩

meta instance : has_append pformat :=
⟨ λ x y, (++) <$> x <*> y ⟩

meta instance tactic.has_to_tactic_format [has_to_tactic_format α] :
  has_to_tactic_format (tactic α) :=
⟨ λ x, x >>= to_pfmt ⟩

private meta def parse_pformat : string → list char → parser pexpr
| acc []            := pure ``(to_pfmt %%(reflect acc))
| acc ('\n'::s)     :=
do f ← parse_pformat "" s,
   pure ``(to_pfmt %%(reflect acc) ++ pformat.mk format.line ++ %%f)
| acc ('{'::'{'::s) := parse_pformat (acc ++ "{") s
| acc ('{'::s) :=
do (e, s) ← with_input (lean.parser.pexpr 0) s.as_string,
   '}'::s ← return s.to_list | fail "'}' expected",
   f ← parse_pformat "" s,
   pure ``(to_pfmt %%(reflect acc) ++ to_pfmt %%e ++ %%f)
| acc (c::s) := parse_pformat (acc.str c) s

reserve prefix `pformat! `:100

/-- See `format!` in `init/meta/interactive_base.lean`.

The main differences are that `pp` is called instead of `to_fmt` and that we can use
arguments of type `tactic α` in the quotations.

Now, consider the following:
```lean
e ← to_expr ``(3 + 7),
trace format!"{e}"  -- outputs `has_add.add.{0} nat nat.has_add (bit1.{0} nat nat.has_one nat.has_add (has_one.one.{0} nat nat.has_one)) ...`
trace pformat!"{e}" -- outputs `3 + 7`
```

The difference is significant. And now, the following is expressible:

```lean
e ← to_expr ``(3 + 7),
trace pformat!"{e} : {infer_type e}" -- outputs `3 + 7 : ℕ`
```

See also: `trace!` and `fail!`
-/
@[user_notation]
meta def pformat_macro (_ : parse $ tk "pformat!") (s : string) : parser pexpr :=
do e ← parse_pformat "" s.to_list,
   return ``(%%e : pformat)

reserve prefix `fail! `:100

/--
The combination of `pformat` and `fail`.
-/
@[user_notation]
meta def fail_macro (_ : parse $ tk "fail!") (s : string) : parser pexpr :=
do e ← pformat_macro () s,
   pure ``((%%e : pformat) >>= fail)

reserve prefix `trace! `:100
/--
The combination of `pformat` and `fail`.
-/
@[user_notation]
meta def trace_macro (_ : parse $ tk "trace!") (s : string) : parser pexpr :=
do e ← pformat_macro () s,
   pure ``((%%e : pformat) >>= trace)

/-- A hackish way to get the `src` directory of mathlib. -/
meta def get_mathlib_dir : tactic string :=
do e ← get_env,
  s ← e.decl_olean `tactic.reset_instance_cache,
  return $ s.popn_back 17

/-- Checks whether a declaration with the given name is declared in mathlib.
If you want to run this tactic many times, you should use `environment.is_prefix_of_file` instead,
since it is expensive to execute `get_mathlib_dir` many times. -/
meta def is_in_mathlib (n : name) : tactic bool :=
do ml ← get_mathlib_dir, e ← get_env, return $ e.is_prefix_of_file ml n

/--
Runs a tactic by name.
If it is a `tactic string`, return whatever string it returns.
If it is a `tactic unit`, return the name.
(This is mostly used in invoking "self-reporting tactics", e.g. by `tidy` and `hint`.)
-/
meta def name_to_tactic (n : name) : tactic string :=
do d ← get_decl n,
   e ← mk_const n,
   let t := d.type,
   if (t =ₐ `(tactic unit)) then
     (eval_expr (tactic unit) e) >>= (λ t, t >> (name.to_string <$> strip_prefix n))
   else if (t =ₐ `(tactic string)) then
     (eval_expr (tactic string) e) >>= (λ t, t)
   else fail!"name_to_tactic cannot take `{n} as input: its type must be `tactic string` or `tactic unit`"

/-- auxiliary function for apply_under_pis -/
private meta def apply_under_pis_aux (func arg : pexpr) : ℕ → expr → pexpr
| n (expr.pi nm bi tp bd) := expr.pi nm bi (pexpr.of_expr tp) (apply_under_pis_aux (n+1) bd)
| n _ :=
  let vars := ((list.range n).reverse.map (@expr.var ff)),
      bd := vars.foldl expr.app arg.mk_explicit in
  func bd

/--
Assumes `pi_expr` is of the form `Π x1 ... xn, _`.
Creates a pexpr of the form `Π x1 ... xn, func (arg x1 ... xn)`.
All arguments (implicit and explicit) to `arg` should be supplied. -/
meta def apply_under_pis (func arg : pexpr) (pi_expr : expr) : pexpr :=
apply_under_pis_aux func arg 0 pi_expr

/--
Tries to derive instances by unfolding the newly introduced type and applying type class resolution.

For example,
```lean
@[derive ring] def new_int : Type := ℤ
```
adds an instance `ring new_int`, defined to be the instance of `ring ℤ` found by `apply_instance`.

Multiple instances can be added with `@[derive [ring, module ℝ]]`.

This derive handler applies only to declarations made using `def`, and will fail on such a
declaration if it is unable to derive an instance. It is run with higher priority than the built-in
handlers, which will fail on `def`s.
-/
@[derive_handler, priority 2000] meta def delta_instance : derive_handler :=
λ cls new_decl_name,
do env ← get_env,
if env.is_inductive new_decl_name then return ff else
do new_decl_type ← declaration.type <$> get_decl new_decl_name,
   new_decl_pexpr ← resolve_name new_decl_name,
   tgt ← to_expr $ apply_under_pis cls new_decl_pexpr new_decl_type,
   (_, inst) ← solve_aux tgt
     (intros >> reset_instance_cache >> delta_target [new_decl_name]  >> apply_instance >> done),
   inst ← instantiate_mvars inst,
   tgt ← instantiate_mvars tgt,
   nm ← get_unused_decl_name $ new_decl_name ++
     match cls with
     -- the postfix is needed because we can't protect this name. using nm.last directly can
     -- conflict with open namespaces
     | (expr.const nm _) := (nm.last ++ "_1" : string)
     | _ := "inst"
     end,
   add_decl $ mk_definition nm inst.collect_univ_params tgt inst,
   set_basic_attribute `instance nm tt,
   return tt

/-- `find_private_decl n none` finds a private declaration named `n` in any of the imported files.

`find_private_decl n (some m)` finds a private declaration named `n` in the same file where a
declaration named `m` can be found. -/
meta def find_private_decl (n : name) (fr : option name) : tactic name :=
do env ← get_env,
   fn ← option_t.run (do
         fr ← option_t.mk (return fr),
         d ← monad_lift $ get_decl fr,
         option_t.mk (return $ env.decl_olean d.to_name) ),
   let p : string → bool :=
     match fn with
     | (some fn) := λ x, fn = x
     | none := λ _, tt
     end,
   let xs := env.decl_filter_map (λ d,
     do fn ← env.decl_olean d.to_name,
        guard ((`_private).is_prefix_of d.to_name ∧ p fn ∧ d.to_name.update_prefix name.anonymous = n),
        pure d.to_name),
   match xs with
   | [n] := pure n
   | [] := fail "no such private found"
   | _ := fail "many matches found"
   end

open lean.parser interactive

/-- `import_private foo from bar` finds a private declaration `foo` in the same file as `bar`
and creates a local notation to refer to it.

`import_private foo` looks for `foo` in all imported files.

When possible, make `foo` non-private rather than using this feature.
 -/
@[user_command]
meta def import_private_cmd (_ : parse $ tk "import_private") : lean.parser unit :=
do n  ← ident,
   fr ← optional (tk "from" *> ident),
   n ← find_private_decl n fr,
   c ← resolve_constant n,
   d ← get_decl n,
   let c := @expr.const tt c d.univ_levels,
   new_n ← new_aux_decl_name,
   add_decl $ declaration.defn new_n d.univ_params d.type c reducibility_hints.abbrev d.is_trusted,
   let new_not := sformat!"local notation `{n.update_prefix name.anonymous}` := {new_n}",
   emit_command_here $ new_not,
   skip .

add_tactic_doc
{ name                     := "import_private",
  category                 := doc_category.cmd,
  decl_names               := [`tactic.import_private_cmd],
  tags                     := ["renaming"] }

/--
The command `mk_simp_attribute simp_name "description"` creates a simp set with name `simp_name`.
Lemmas tagged with `@[simp_name]` will be included when `simp with simp_name` is called.
`mk_simp_attribute simp_name none` will use a default description.

Appending the command with `with attr1 attr2 ...` will include all declarations tagged with
`attr1`, `attr2`, ... in the new simp set.

This command is preferred to using ``run_cmd mk_simp_attr `simp_name`` since it adds a doc string
to the attribute that is defined. If you need to create a simp set in a file where this command is
not available, you should use
```lean
run_cmd mk_simp_attr `simp_name
run_cmd add_doc_string `simp_attr.simp_name "Description of the simp set here"
```
-/
@[user_command]
meta def mk_simp_attribute_cmd (_ : parse $ tk "mk_simp_attribute") : lean.parser unit :=
do n ← ident,
   d ← parser.pexpr,
   d ← to_expr ``(%%d : option string),
   descr ← eval_expr (option string) d,
   with_list ← types.with_ident_list <|> return [],
   mk_simp_attr n with_list,
   add_doc_string (name.append `simp_attr n) $ descr.get_or_else $ "simp set for " ++ to_string n

add_tactic_doc
{ name                     := "mk_simp_attribute",
  category                 := doc_category.cmd,
  decl_names               := [`tactic.mk_simp_attribute_cmd],
  tags                     := ["simplification"] }

end tactic<|MERGE_RESOLUTION|>--- conflicted
+++ resolved
@@ -36,9 +36,6 @@
   e ← expr.of_nat α (n+1),
   tactic.mk_app ``has_neg.neg [e]
 
-<<<<<<< HEAD
-/- only traverses the direct descendents -/
-=======
 /-- Generates an expression of the form `∃(args), inner`. `args` is assumed to be a list of local
 constants. When possible, `p ∧ q` is used instead of `∃(_ : p), q`. -/
 meta def mk_exists_lst (args : list expr) (inner : expr) : tactic expr :=
@@ -51,7 +48,6 @@
   inner
 
 /-- `traverse f e` applies the monadic function `f` to the direct descendants of `e`. -/
->>>>>>> de8c2078
 meta def traverse {m : Type → Type u} [applicative m]
   {elab elab' : bool} (f : expr elab → m (expr elab')) :
   expr elab → m (expr elab')
@@ -993,7 +989,6 @@
        | result.exception msg pos s' := result.exception msg pos s
 end
 
-<<<<<<< HEAD
 meta def type_cast (α : Type u) [reflected α] (n : name) : tactic α :=
 eval_expr α (expr.const n [])
 
@@ -1033,12 +1028,8 @@
 do l ← args.mmap $ λ arg, option.to_list <$> try_core (mk_app' f arg >>= λ m, return (m, arg)),
    return l.join
 
-/-- similar to `mk_local_pis` but make meta variables instead of
-    local constants -/
-=======
 /-- Similar to `mk_local_pis` but make meta variables instead of
 local constants. -/
->>>>>>> de8c2078
 meta def mk_meta_pis : expr → tactic (list expr × expr)
 | (expr.pi n bi d b) := do
   p ← mk_meta_var d,
@@ -1460,13 +1451,8 @@
 `namespace tactic.interactive`.
 -/
 @[user_command]
-<<<<<<< HEAD
-meta def setup_tactic_parser_cmd (_ : interactive.parse $ tk "setup_tactic_parser")
-  : lean.parser unit :=
-=======
 meta def setup_tactic_parser_cmd (_ : interactive.parse $ tk "setup_tactic_parser") :
   lean.parser unit :=
->>>>>>> de8c2078
 emit_code_here "
 open lean
 open lean.parser
@@ -1541,12 +1527,7 @@
 This combinator is for testing purposes. It succeeds if `t` fails with message `msg`,
 and fails otherwise.
 -/
-<<<<<<< HEAD
-meta def success_if_fail_with_msg {α : Type u} (t : tactic α) (msg : string)
-  : tactic unit :=
-=======
 meta def success_if_fail_with_msg {α : Type u} (t : tactic α) (msg : string) : tactic unit :=
->>>>>>> de8c2078
 λ s, match t s with
 | (interaction_monad.result.exception msg' _ s') :=
   let expected_msg := (msg'.iget ()).to_string in
